POST https://reqres.in/api/users
<<<<<<< HEAD
content-type: application/json
=======
Content-Type: application/json
>>>>>>> cee2cbf7

{
    "name": "morpheus",
    "job": "leader",
    "array": ["a", "b", "c"],
    "object_ugly_closing": {
      "some_key": "some_value"
}
}<|MERGE_RESOLUTION|>--- conflicted
+++ resolved
@@ -1,9 +1,5 @@
 POST https://reqres.in/api/users
-<<<<<<< HEAD
-content-type: application/json
-=======
 Content-Type: application/json
->>>>>>> cee2cbf7
 
 {
     "name": "morpheus",
