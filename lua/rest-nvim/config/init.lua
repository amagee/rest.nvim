--- conflicted
+++ resolved
@@ -6,13 +6,6 @@
 ---
 ---@brief ]]
 
-<<<<<<< HEAD
-local config = {
-  result_split_horizontal = false,
-  result_split_in_place = false,
-  stay_in_current_window_after_split = false,
-  skip_ssl_verification = false,
-=======
 local config = {}
 
 local logger = require("rest-nvim.logger")
@@ -79,7 +72,6 @@
   env_file = ".env",
   env_pattern = ".*env.*$",
   env_edit_command = "tabedit",
->>>>>>> f09e2259
   encode_url = true,
   skip_ssl_verification = false,
   custom_dynamic_variables = {},
@@ -135,15 +127,6 @@
       },
     },
   },
-<<<<<<< HEAD
-  jump_to_request = false,
-  env_file = ".env",
-  env_pattern = "\\.env$",
-  env_edit_command = "tabedit",
-  custom_dynamic_variables = {},
-  yank_dry_run = true,
-  search_back = true,
-=======
   highlight = {
     enable = true,
     timeout = 750,
@@ -163,7 +146,6 @@
   ---```
   ---@see vim.keymap.set
   keybinds = {},
->>>>>>> f09e2259
 }
 
 ---Set user-defined configurations for rest.nvim
